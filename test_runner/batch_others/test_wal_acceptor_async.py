--- conflicted
+++ resolved
@@ -181,12 +181,8 @@
         log.info(f"Postgres flush_lsn {flush_lsn}")
 
         pageserver_lsn = env.pageserver.http_client().timeline_detail(
-<<<<<<< HEAD
-            uuid.UUID(tenant_id), uuid.UUID((timeline_id)))["last_record_lsn"]
-=======
             uuid.UUID(tenant_id), uuid.UUID((timeline_id))
-        )["local"]["last_record_lsn"]
->>>>>>> 39a3bcac
+        )["last_record_lsn"]
         sk_ps_lag = lsn_from_hex(flush_lsn) - lsn_from_hex(pageserver_lsn)
         log.info(f"Pageserver last_record_lsn={pageserver_lsn} lag={sk_ps_lag / 1024}kb")
 
