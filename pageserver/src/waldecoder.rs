use crate::pg_constants;
use bytes::{Buf, BufMut, Bytes, BytesMut};
use log::*;
use std::cmp::min;
use thiserror::Error;

const XLOG_BLCKSZ: u32 = 8192;

// FIXME: this is configurable in PostgreSQL, 16 MB is the default
const WAL_SEGMENT_SIZE: u64 = 16 * 1024 * 1024;

// From PostgreSQL headers

#[repr(C)]
#[derive(Debug)]
pub struct XLogPageHeaderData {
    xlp_magic: u16,    /* magic value for correctness checks */
    xlp_info: u16,     /* flag bits, see below */
    xlp_tli: u32,      /* TimeLineID of first record on page */
    xlp_pageaddr: u64, /* XLOG address of this page */
    xlp_rem_len: u32,  /* total len of remaining data for record */
}

// FIXME: this assumes MAXIMUM_ALIGNOF 8. There are 4 padding bytes at end
#[allow(non_upper_case_globals)]
const SizeOfXLogShortPHD: usize = 2 + 2 + 4 + 8 + 4 + 4;

#[repr(C)]
#[derive(Debug)]
pub struct XLogLongPageHeaderData {
    std: XLogPageHeaderData, /* standard header fields */
    xlp_sysid: u64,          /* system identifier from pg_control */
    xlp_seg_size: u32,       /* just as a cross-check */
    xlp_xlog_blcksz: u32,    /* just as a cross-check */
}

// FIXME: this assumes MAXIMUM_ALIGNOF 8.
#[allow(non_upper_case_globals)]
const SizeOfXLogLongPHD: usize = (2 + 2 + 4 + 8 + 4) + 4 + 8 + 4 + 4;

#[allow(dead_code)]
pub struct WalStreamDecoder {
    lsn: u64,

    startlsn: u64, // LSN where this record starts
    contlen: u32,
    padlen: u32,

    inputbuf: BytesMut,

    recordbuf: BytesMut,
}

#[derive(Error, Debug, Clone)]
#[error("{msg} at {lsn}")]
pub struct WalDecodeError {
    msg: String,
    lsn: u64,
}

//
// WalRecordStream is a Stream that returns a stream of WAL records
// FIXME: This isn't a proper rust stream
//
impl WalStreamDecoder {
    pub fn new(lsn: u64) -> WalStreamDecoder {
        WalStreamDecoder {
            lsn,

            startlsn: 0,
            contlen: 0,
            padlen: 0,

            inputbuf: BytesMut::new(),
            recordbuf: BytesMut::new(),
        }
    }

    pub fn feed_bytes(&mut self, buf: &[u8]) {
        self.inputbuf.extend_from_slice(buf);
    }

    /// Attempt to decode another WAL record from the input that has been fed to the
    /// decoder so far.
    ///
    /// Returns one of the following:
    ///     Ok((u64, Bytes)): a tuple containing the LSN of next record, and the record itself
    ///     Ok(None): there is not enough data in the input buffer. Feed more by calling the `feed_bytes` function
    ///     Err(WalDecodeError): an error occured while decoding, meaning the input was invalid.
    ///
    pub fn poll_decode(&mut self) -> Result<Option<(u64, Bytes)>, WalDecodeError> {
        loop {
            // parse and verify page boundaries as we go
            if self.lsn % WAL_SEGMENT_SIZE == 0 {
                // parse long header

                if self.inputbuf.remaining() < SizeOfXLogLongPHD {
                    return Ok(None);
                }

                let hdr = self.decode_XLogLongPageHeaderData();
                if hdr.std.xlp_pageaddr != self.lsn {
                    return Err(WalDecodeError {
                        msg: "invalid xlog segment header".into(),
                        lsn: self.lsn,
                    });
                }
                // TODO: verify the remaining fields in the header

                self.lsn += SizeOfXLogLongPHD as u64;
                continue;
            } else if self.lsn % (XLOG_BLCKSZ as u64) == 0 {
                // parse page header

                if self.inputbuf.remaining() < SizeOfXLogShortPHD {
                    return Ok(None);
                }

                let hdr = self.decode_XLogPageHeaderData();
                if hdr.xlp_pageaddr != self.lsn {
                    return Err(WalDecodeError {
                        msg: "invalid xlog page header".into(),
                        lsn: self.lsn,
                    });
                }
                // TODO: verify the remaining fields in the header

                self.lsn += SizeOfXLogShortPHD as u64;
                continue;
            } else if self.padlen > 0 {
                if self.inputbuf.remaining() < self.padlen as usize {
                    return Ok(None);
                }

                // skip padding
                self.inputbuf.advance(self.padlen as usize);
                self.lsn += self.padlen as u64;
                self.padlen = 0;
            } else if self.contlen == 0 {
                // need to have at least the xl_tot_len field

                if self.inputbuf.remaining() < 4 {
                    return Ok(None);
                }

                // read xl_tot_len FIXME: assumes little-endian
                self.startlsn = self.lsn;
                let xl_tot_len = self.inputbuf.get_u32_le();
                if xl_tot_len < SizeOfXLogRecord {
                    return Err(WalDecodeError {
                        msg: format!("invalid xl_tot_len {}", xl_tot_len),
                        lsn: self.lsn,
                    });
                }
                self.lsn += 4;

                self.recordbuf.clear();
                self.recordbuf.reserve(xl_tot_len as usize);
                self.recordbuf.put_u32_le(xl_tot_len);

                self.contlen = xl_tot_len - 4;
                continue;
            } else {
                // we're continuing a record, possibly from previous page.
                let pageleft: u32 = XLOG_BLCKSZ - (self.lsn % (XLOG_BLCKSZ as u64)) as u32;

                // read the rest of the record, or as much as fits on this page.
                let n = min(self.contlen, pageleft) as usize;

                if self.inputbuf.remaining() < n {
                    return Ok(None);
                }

                self.recordbuf.put(self.inputbuf.split_to(n));
                self.lsn += n as u64;
                self.contlen -= n as u32;

                if self.contlen == 0 {
                    let recordbuf = std::mem::replace(&mut self.recordbuf, BytesMut::new());

                    let recordbuf = recordbuf.freeze();

                    // XLOG_SWITCH records are special. If we see one, we need to skip
                    // to the next WAL segment.
                    if is_xlog_switch_record(&recordbuf) {
                        trace!(
                            "saw xlog switch record at {:X}/{:X}",
                            (self.lsn >> 32),
                            self.lsn & 0xffffffff
                        );
                        self.padlen = (WAL_SEGMENT_SIZE - (self.lsn % WAL_SEGMENT_SIZE)) as u32;
                    }

                    if self.lsn % 8 != 0 {
                        self.padlen = 8 - (self.lsn % 8) as u32;
                    }

                    let result = (self.lsn, recordbuf);
                    return Ok(Some(result));
                }
                continue;
            }
        }
        // check record boundaries

        // deal with continuation records

        // deal with xlog_switch records
    }

    #[allow(non_snake_case)]
    fn decode_XLogPageHeaderData(&mut self) -> XLogPageHeaderData {
        let buf = &mut self.inputbuf;

        // FIXME: Assume little-endian

        let hdr: XLogPageHeaderData = XLogPageHeaderData {
            xlp_magic: buf.get_u16_le(),
            xlp_info: buf.get_u16_le(),
            xlp_tli: buf.get_u32_le(),
            xlp_pageaddr: buf.get_u64_le(),
            xlp_rem_len: buf.get_u32_le(),
        };
        // 4 bytes of padding, on 64-bit systems
        buf.advance(4);

        // FIXME: check that hdr.xlp_rem_len matches self.contlen
        //println!("next xlog page (xlp_rem_len: {})", hdr.xlp_rem_len);

        return hdr;
    }

    #[allow(non_snake_case)]
    fn decode_XLogLongPageHeaderData(&mut self) -> XLogLongPageHeaderData {
        let hdr: XLogLongPageHeaderData = XLogLongPageHeaderData {
            std: self.decode_XLogPageHeaderData(),
            xlp_sysid: self.inputbuf.get_u64_le(),
            xlp_seg_size: self.inputbuf.get_u32_le(),
            xlp_xlog_blcksz: self.inputbuf.get_u32_le(),
        };

        return hdr;
    }
}

// FIXME:
const BLCKSZ: u16 = 8192;

//
// Constants from xlogrecord.h
//

const XLR_MAX_BLOCK_ID: u8 = 32;

const XLR_BLOCK_ID_DATA_SHORT: u8 = 255;
const XLR_BLOCK_ID_DATA_LONG: u8 = 254;
const XLR_BLOCK_ID_ORIGIN: u8 = 253;
const XLR_BLOCK_ID_TOPLEVEL_XID: u8 = 252;

const BKPBLOCK_FORK_MASK: u8 = 0x0F;
const _BKPBLOCK_FLAG_MASK: u8 = 0xF0;
const BKPBLOCK_HAS_IMAGE: u8 = 0x10; /* block data is an XLogRecordBlockImage */
const BKPBLOCK_HAS_DATA: u8 = 0x20;
const BKPBLOCK_WILL_INIT: u8 = 0x40; /* redo will re-init the page */
const BKPBLOCK_SAME_REL: u8 = 0x80; /* RelFileNode omitted, same as previous */

/* Information stored in bimg_info */
const BKPIMAGE_HAS_HOLE: u8 = 0x01; /* page image has "hole" */
const BKPIMAGE_IS_COMPRESSED: u8 = 0x02; /* page image is compressed */
const BKPIMAGE_APPLY: u8 = 0x04; /* page image should be restored during replay */

#[allow(dead_code)]
pub struct DecodedBkpBlock {
    /* Is this block ref in use? */
    //in_use: bool,

    /* Identify the block this refers to */
    pub rnode_spcnode: u32,
    pub rnode_dbnode: u32,
    pub rnode_relnode: u32,
    // Note that we have a few special forknum values for non-rel files.
    pub forknum: u8,
    pub blkno: u32,

    /* copy of the fork_flags field from the XLogRecordBlockHeader */
    flags: u8,

    /* Information on full-page image, if any */
    has_image: bool,       /* has image, even for consistency checking */
    pub apply_image: bool, /* has image that should be restored */
    pub will_init: bool,
    //char	   *bkp_image;
    hole_offset: u16,
    hole_length: u16,
    bimg_len: u16,
    bimg_info: u8,

    /* Buffer holding the rmgr-specific data associated with this block */
    has_data: bool,
    data_len: u16,
}

impl DecodedBkpBlock {
    pub fn new() -> DecodedBkpBlock {
        DecodedBkpBlock {
            rnode_spcnode: 0,
            rnode_dbnode: 0,
            rnode_relnode: 0,
            forknum: 0,
            blkno: 0,

            flags: 0,
            has_image: false,
            apply_image: false,
            will_init: false,
            hole_offset: 0,
            hole_length: 0,
            bimg_len: 0,
            bimg_info: 0,

            has_data: false,
            data_len: 0,
        }
    }
}

#[allow(non_upper_case_globals)]
const SizeOfXLogRecord: u32 = 24;

pub struct DecodedWALRecord {
    pub xl_info: u8,
    pub xl_rmid: u8,
    pub record: Bytes, // raw XLogRecord

    pub blocks: Vec<DecodedBkpBlock>,
    pub main_data_offset: usize,
}

<<<<<<< HEAD
// From pg_control.h and rmgrlist.h
pub const XLOG_SWITCH: u8 = 0x40;
pub const XLOG_SMGR_TRUNCATE: u8 = 0x20;
pub const XLR_RMGR_INFO_MASK: u8 = 0xF0;

pub const RM_XLOG_ID: u8 = 0;
pub const RM_XACT_ID: u8 = 1;
pub const RM_SMGR_ID: u8 = 2;

=======
>>>>>>> 69b78604
// Is this record an XLOG_SWITCH record? They need some special processing,
// so we need to check for that before the rest of the parsing.
//
// FIXME: refactor this and decode_wal_record() below to avoid the duplication.
fn is_xlog_switch_record(rec: &Bytes) -> bool {
    let mut buf = rec.clone();

    // FIXME: assume little-endian here
    let _xl_tot_len = buf.get_u32_le();
    let _xl_xid = buf.get_u32_le();
    let _xl_prev = buf.get_u64_le();
    let xl_info = buf.get_u8();
    let xl_rmid = buf.get_u8();
    buf.advance(2); // 2 bytes of padding
    let _xl_crc = buf.get_u32_le();

    return xl_info == pg_constants::XLOG_SWITCH && xl_rmid == pg_constants::RM_XLOG_ID;
}

#[derive(Clone, Copy)]
pub struct RelFileNode {
    pub spcnode: u32,
    pub dbnode: u32,
    pub relnode: u32,
}

pub type Oid = u32;
pub type BlockNumber = u32;

pub const MAIN_FORKNUM: u8 = 0;
pub const SMGR_TRUNCATE_HEAP: u32 = 0x0001;

#[repr(C)]
#[derive(Debug)]
pub struct RelFileNode {
    pub spcnode: Oid, /* tablespace */
    pub dbnode: Oid,  /* database */
    pub relnode: Oid, /* relation */
}

#[repr(C)]
#[derive(Debug)]
pub struct XlSmgrTruncate {
    pub blkno: BlockNumber,
    pub rnode: RelFileNode,
    pub flags: u32,
}

pub fn decode_truncate_record(decoded: &DecodedWALRecord) -> XlSmgrTruncate {
    let mut buf = decoded.record.clone();
    buf.advance((SizeOfXLogRecord + 2) as usize);
    XlSmgrTruncate {
        blkno: buf.get_u32_le(),
        rnode: RelFileNode {
            spcnode: buf.get_u32_le(), /* tablespace */
            dbnode: buf.get_u32_le(),  /* database */
            relnode: buf.get_u32_le(), /* relation */
        },
        flags: buf.get_u32_le(),
    }
}

//
// Routines to decode a WAL record and figure out which blocks are modified
//
<<<<<<< HEAD
pub fn decode_wal_record(record: Bytes) -> DecodedWALRecord {
    let mut buf = record.clone();
=======
// See xlogrecord.h for details
// The overall layout of an XLOG record is:
//		Fixed-size header (XLogRecord struct)
//      XLogRecordBlockHeader struct
//          If BKPBLOCK_HAS_IMAGE, an XLogRecordBlockImageHeader struct follows
//	           If BKPIMAGE_HAS_HOLE and BKPIMAGE_IS_COMPRESSED, an
//	           XLogRecordBlockCompressHeader struct follows.
//          If BKPBLOCK_SAME_REL is not set, a RelFileNode follows
//          BlockNumber follows
//      XLogRecordBlockHeader struct
//      ...
//      XLogRecordDataHeader[Short|Long] struct
//      block data
//      block data
//      ...
//      main data
pub fn decode_wal_record(rec: Bytes) -> DecodedWALRecord {
    let mut rnode_spcnode: u32 = 0;
    let mut rnode_dbnode: u32 = 0;
    let mut rnode_relnode: u32 = 0;
    let mut got_rnode = false;

    let mut buf = rec.clone();
>>>>>>> 69b78604

    // 1. Parse XLogRecord struct

    // FIXME: assume little-endian here
    let xl_tot_len = buf.get_u32_le();
<<<<<<< HEAD
    let _xl_xid = buf.get_u32_le();
    let _xl_prev = buf.get_u64_le();
=======
    let xl_xid = buf.get_u32_le();
    let xl_prev = buf.get_u64_le();
>>>>>>> 69b78604
    let xl_info = buf.get_u8();
    let xl_rmid = buf.get_u8();
    buf.advance(2); // 2 bytes of padding
    let _xl_crc = buf.get_u32_le();

    trace!(
        "decode_wal_record xl_rmid = {} xl_info = {}",
        xl_rmid,
        xl_info
    );

    let remaining = xl_tot_len - SizeOfXLogRecord;

    if buf.remaining() != remaining as usize {
        //TODO error
    }

    let mut max_block_id = 0;
    let mut blocks_total_len: u32 = 0;
    let mut main_data_len = 0;
    let mut datatotal: u32 = 0;
    let mut blocks: Vec<DecodedBkpBlock> = Vec::new();

    // 2. Decode the headers.
    // XLogRecordBlockHeaders if any,
    // XLogRecordDataHeader[Short|Long]
    while buf.remaining() > datatotal as usize {
        let block_id = buf.get_u8();

        match block_id {
            XLR_BLOCK_ID_DATA_SHORT => {
                /* XLogRecordDataHeaderShort */
                main_data_len = buf.get_u8() as u32;
                datatotal += main_data_len;
            }

            XLR_BLOCK_ID_DATA_LONG => {
                /* XLogRecordDataHeaderLong */
                main_data_len = buf.get_u32_le();
                datatotal += main_data_len;
            }

            XLR_BLOCK_ID_ORIGIN => {
                // RepOriginId is uint16
                buf.advance(2);
            }

            XLR_BLOCK_ID_TOPLEVEL_XID => {
                // TransactionId is uint32
                buf.advance(4);
            }

            0..=XLR_MAX_BLOCK_ID => {
                /* XLogRecordBlockHeader */
                let mut blk = DecodedBkpBlock::new();
                let fork_flags: u8;

                if block_id <= max_block_id {
                    // TODO
                    //report_invalid_record(state,
                    //			  "out-of-order block_id %u at %X/%X",
                    //			  block_id,
                    //			  (uint32) (state->ReadRecPtr >> 32),
                    //			  (uint32) state->ReadRecPtr);
                    //    goto err;
                }
                max_block_id = block_id;

                fork_flags = buf.get_u8();
                blk.forknum = fork_flags & BKPBLOCK_FORK_MASK;
                blk.flags = fork_flags;
                blk.has_image = (fork_flags & BKPBLOCK_HAS_IMAGE) != 0;
                blk.has_data = (fork_flags & BKPBLOCK_HAS_DATA) != 0;
                blk.will_init = (fork_flags & BKPBLOCK_WILL_INIT) != 0;
                blk.data_len = buf.get_u16_le();

                /* TODO cross-check that the HAS_DATA flag is set iff data_length > 0 */

                datatotal += blk.data_len as u32;
                blocks_total_len += blk.data_len as u32;

                if blk.has_image {
                    blk.bimg_len = buf.get_u16_le();
                    blk.hole_offset = buf.get_u16_le();
                    blk.bimg_info = buf.get_u8();

                    blk.apply_image = (blk.bimg_info & BKPIMAGE_APPLY) != 0;

                    if blk.bimg_info & BKPIMAGE_IS_COMPRESSED != 0 {
                        if blk.bimg_info & BKPIMAGE_HAS_HOLE != 0 {
                            blk.hole_length = buf.get_u16_le();
                        } else {
                            blk.hole_length = 0;
                        }
                    } else {
                        blk.hole_length = BLCKSZ - blk.bimg_len;
                    }
                    datatotal += blk.bimg_len as u32;
                    blocks_total_len += blk.bimg_len as u32;

                    /*
                     * cross-check that hole_offset > 0, hole_length > 0 and
                     * bimg_len < BLCKSZ if the HAS_HOLE flag is set.
                     */
                    if blk.bimg_info & BKPIMAGE_HAS_HOLE != 0
                        && (blk.hole_offset == 0 || blk.hole_length == 0 || blk.bimg_len == BLCKSZ)
                    {
                        // TODO
                        /*
                        report_invalid_record(state,
                                      "BKPIMAGE_HAS_HOLE set, but hole offset %u length %u block image length %u at %X/%X",
                                      (unsigned int) blk->hole_offset,
                                      (unsigned int) blk->hole_length,
                                      (unsigned int) blk->bimg_len,
                                      (uint32) (state->ReadRecPtr >> 32), (uint32) state->ReadRecPtr);
                        goto err;
                                     */
                    }

                    /*
                     * cross-check that hole_offset == 0 and hole_length == 0 if
                     * the HAS_HOLE flag is not set.
                     */
                    if blk.bimg_info & BKPIMAGE_HAS_HOLE == 0
                        && (blk.hole_offset != 0 || blk.hole_length != 0)
                    {
                        // TODO
                        /*
                        report_invalid_record(state,
                                      "BKPIMAGE_HAS_HOLE not set, but hole offset %u length %u at %X/%X",
                                      (unsigned int) blk->hole_offset,
                                      (unsigned int) blk->hole_length,
                                      (uint32) (state->ReadRecPtr >> 32), (uint32) state->ReadRecPtr);
                        goto err;
                                     */
                    }

                    /*
                     * cross-check that bimg_len < BLCKSZ if the IS_COMPRESSED
                     * flag is set.
                     */
                    if (blk.bimg_info & BKPIMAGE_IS_COMPRESSED == 0) && blk.bimg_len == BLCKSZ {
                        // TODO
                        /*
                        report_invalid_record(state,
                                      "BKPIMAGE_IS_COMPRESSED set, but block image length %u at %X/%X",
                                      (unsigned int) blk->bimg_len,
                                      (uint32) (state->ReadRecPtr >> 32), (uint32) state->ReadRecPtr);
                        goto err;
                                     */
                    }

                    /*
                     * cross-check that bimg_len = BLCKSZ if neither HAS_HOLE nor
                     * IS_COMPRESSED flag is set.
                     */
                    if blk.bimg_info & BKPIMAGE_HAS_HOLE == 0
                        && blk.bimg_info & BKPIMAGE_IS_COMPRESSED == 0
                        && blk.bimg_len != BLCKSZ
                    {
                        // TODO
                        /*
                        report_invalid_record(state,
                                      "neither BKPIMAGE_HAS_HOLE nor BKPIMAGE_IS_COMPRESSED set, but block image length is %u at %X/%X",
                                      (unsigned int) blk->data_len,
                                      (uint32) (state->ReadRecPtr >> 32), (uint32) state->ReadRecPtr);
                        goto err;
                                     */
                    }
                }
                if fork_flags & BKPBLOCK_SAME_REL == 0 {
                    rnode_spcnode = buf.get_u32_le();
                    rnode_dbnode = buf.get_u32_le();
                    rnode_relnode = buf.get_u32_le();
                    got_rnode = true;
                } else if !got_rnode {
                    // TODO
                    /*
                    report_invalid_record(state,
                                    "BKPBLOCK_SAME_REL set but no previous rel at %X/%X",
                                    (uint32) (state->ReadRecPtr >> 32), (uint32) state->ReadRecPtr);
                    goto err;           */
                }

                blk.rnode_spcnode = rnode_spcnode;
                blk.rnode_dbnode = rnode_dbnode;
                blk.rnode_relnode = rnode_relnode;

                blk.blkno = buf.get_u32_le();
                trace!(
                    "this record affects {}/{}/{} blk {}",
                    rnode_spcnode,
                    rnode_dbnode,
                    rnode_relnode,
                    blk.blkno
                );

                blocks.push(blk);
            }

            _ => {
                // TODO: invalid block_id
            }
        }
    }

    // 3. Decode blocks.
    // We don't need them, so just skip blocks_total_len bytes
    buf.advance(blocks_total_len as usize);

    let main_data_offset = (xl_tot_len - main_data_len) as usize;

<<<<<<< HEAD
    return DecodedWALRecord {
        xl_info,
        xl_rmid,
        record,
=======
    // 4. Decode main_data
    if main_data_len > 0 {
        assert_eq!(buf.remaining(), main_data_len as usize);
    }

    //5. Handle special CLOG and XACT records
    if xl_rmid == pg_constants::RM_CLOG_ID {
        let mut blk = DecodedBkpBlock::new();
        blk.forknum = pg_constants::PG_XACT_FORKNUM as u8;
        blk.blkno = buf.get_i32_le() as u32;
        trace!("RM_CLOG_ID updates block {}", blk.blkno);
        blocks.push(blk);
    } else if xl_rmid == pg_constants::RM_XACT_ID {
        let info = xl_info & pg_constants::XLOG_XACT_OPMASK;
        if info == pg_constants::XLOG_XACT_COMMIT {
            let mut blk = DecodedBkpBlock::new();
            blk.forknum = pg_constants::PG_XACT_FORKNUM as u8;
            blk.blkno = xl_xid / pg_constants::CLOG_XACTS_PER_PAGE;
            trace!(
                "XLOG_XACT_COMMIT xl_prev {:X}/{:X}  xid {} updates block {}",
                (xl_prev >> 32),
                xl_prev & 0xffffffff,
                xl_xid,
                blk.blkno
            );
            blocks.push(blk);
            //TODO parse commit record to extract subtrans entries
        } else if info == pg_constants::XLOG_XACT_ABORT {
            let mut blk = DecodedBkpBlock::new();
            blk.forknum = pg_constants::PG_XACT_FORKNUM as u8;
            blk.blkno = xl_xid / pg_constants::CLOG_XACTS_PER_PAGE;
            trace!(
                "XLOG_XACT_ABORT xl_prev {:X}/{:X} xid {} updates block {}",
                (xl_prev >> 32),
                xl_prev & 0xffffffff,
                xl_xid,
                blk.blkno
            );
            blocks.push(blk);
            //TODO parse abort record to extract subtrans entries
        }
    }

    DecodedWALRecord {
        record: rec,
>>>>>>> 69b78604
        blocks,
        main_data_offset: main_data_offset,
    }
}<|MERGE_RESOLUTION|>--- conflicted
+++ resolved
@@ -336,18 +336,6 @@
     pub main_data_offset: usize,
 }
 
-<<<<<<< HEAD
-// From pg_control.h and rmgrlist.h
-pub const XLOG_SWITCH: u8 = 0x40;
-pub const XLOG_SMGR_TRUNCATE: u8 = 0x20;
-pub const XLR_RMGR_INFO_MASK: u8 = 0xF0;
-
-pub const RM_XLOG_ID: u8 = 0;
-pub const RM_XACT_ID: u8 = 1;
-pub const RM_SMGR_ID: u8 = 2;
-
-=======
->>>>>>> 69b78604
 // Is this record an XLOG_SWITCH record? They need some special processing,
 // so we need to check for that before the rest of the parsing.
 //
@@ -367,13 +355,6 @@
     return xl_info == pg_constants::XLOG_SWITCH && xl_rmid == pg_constants::RM_XLOG_ID;
 }
 
-#[derive(Clone, Copy)]
-pub struct RelFileNode {
-    pub spcnode: u32,
-    pub dbnode: u32,
-    pub relnode: u32,
-}
-
 pub type Oid = u32;
 pub type BlockNumber = u32;
 
@@ -381,7 +362,7 @@
 pub const SMGR_TRUNCATE_HEAP: u32 = 0x0001;
 
 #[repr(C)]
-#[derive(Debug)]
+#[derive(Debug, Clone, Copy)]
 pub struct RelFileNode {
     pub spcnode: Oid, /* tablespace */
     pub dbnode: Oid,  /* database */
@@ -413,10 +394,6 @@
 //
 // Routines to decode a WAL record and figure out which blocks are modified
 //
-<<<<<<< HEAD
-pub fn decode_wal_record(record: Bytes) -> DecodedWALRecord {
-    let mut buf = record.clone();
-=======
 // See xlogrecord.h for details
 // The overall layout of an XLOG record is:
 //		Fixed-size header (XLogRecord struct)
@@ -433,26 +410,20 @@
 //      block data
 //      ...
 //      main data
-pub fn decode_wal_record(rec: Bytes) -> DecodedWALRecord {
+pub fn decode_wal_record(record: Bytes) -> DecodedWALRecord {
     let mut rnode_spcnode: u32 = 0;
     let mut rnode_dbnode: u32 = 0;
     let mut rnode_relnode: u32 = 0;
     let mut got_rnode = false;
 
-    let mut buf = rec.clone();
->>>>>>> 69b78604
+    let mut buf = record.clone();
 
     // 1. Parse XLogRecord struct
 
     // FIXME: assume little-endian here
     let xl_tot_len = buf.get_u32_le();
-<<<<<<< HEAD
-    let _xl_xid = buf.get_u32_le();
-    let _xl_prev = buf.get_u64_le();
-=======
     let xl_xid = buf.get_u32_le();
     let xl_prev = buf.get_u64_le();
->>>>>>> 69b78604
     let xl_info = buf.get_u8();
     let xl_rmid = buf.get_u8();
     buf.advance(2); // 2 bytes of padding
@@ -665,12 +636,6 @@
 
     let main_data_offset = (xl_tot_len - main_data_len) as usize;
 
-<<<<<<< HEAD
-    return DecodedWALRecord {
-        xl_info,
-        xl_rmid,
-        record,
-=======
     // 4. Decode main_data
     if main_data_len > 0 {
         assert_eq!(buf.remaining(), main_data_len as usize);
@@ -715,9 +680,10 @@
     }
 
     DecodedWALRecord {
-        record: rec,
->>>>>>> 69b78604
+		xl_info,
+        xl_rmid,
+        record,
         blocks,
-        main_data_offset: main_data_offset,
+        main_data_offset,
     }
 }