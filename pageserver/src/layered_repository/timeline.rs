--- conflicted
+++ resolved
@@ -11,12 +11,7 @@
 use std::cmp::{max, min, Ordering};
 use std::collections::{HashMap, HashSet};
 use std::fs;
-<<<<<<< HEAD
-use std::fs::{File, OpenOptions};
 use std::future::Future;
-use std::io::Write;
-=======
->>>>>>> 7a840ec6
 use std::ops::{Deref, Range};
 use std::path::PathBuf;
 use std::sync::atomic::{AtomicI64, Ordering as AtomicOrdering};
@@ -57,19 +52,11 @@
     zid::{ZTenantId, ZTimelineId},
 };
 
-<<<<<<< HEAD
 use crate::page_cache;
 use crate::repository::{GcResult, Key, Value};
 use crate::task_mgr;
 use crate::task_mgr::TaskKind;
-use crate::virtual_file::VirtualFile;
 use crate::walreceiver::spawn_connection_manager_task;
-=======
-use crate::repository::{GcResult, RepositoryTimeline};
-use crate::repository::{Key, Value};
-use crate::thread_mgr;
-use crate::walreceiver::IS_WAL_RECEIVER;
->>>>>>> 7a840ec6
 use crate::walredo::WalRedoManager;
 use crate::CheckpointConfig;
 
@@ -336,15 +323,6 @@
     /// Used to ensure that there is only one thread
     layer_flush_lock: Mutex<()>,
 
-<<<<<<< HEAD
-=======
-    /// Layer removal lock.
-    /// A lock to ensure that no layer of the timeline is removed concurrently by other threads.
-    /// This lock is acquired in [`Timeline::gc`], [`Timeline::compact`],
-    /// and [`Repository::delete_timeline`].
-    layer_removal_cs: Mutex<()>,
-
->>>>>>> 7a840ec6
     // Needed to ensure that we can't create a branch at a point that was already garbage collected
     pub latest_gc_cutoff_lsn: Rcu<Lsn>,
 
@@ -1076,7 +1054,7 @@
                     let future = tl.download_remote_layer(Arc::clone(&remote_layer));
 
                     let dynfuture: std::pin::Pin<
-                        Box<dyn std::future::Future<Output = Result<()>> + Send + Sync>,
+                        Box<dyn Future<Output = Result<()>> + Send + Sync>,
                     > = Box::pin(future);
                     return Err(PageReconstructError::NeedDownload(dynfuture));
                 }
@@ -2677,82 +2655,4 @@
     }
 
     bail!("couldn't find an unused backup number for {:?}", path)
-<<<<<<< HEAD
-}
-
-pub fn load_metadata(
-    conf: &'static PageServerConf,
-    timeline_id: ZTimelineId,
-    tenant_id: ZTenantId,
-) -> anyhow::Result<TimelineMetadata> {
-    let metadata_path = metadata_path(conf, timeline_id, tenant_id);
-    let metadata_bytes = std::fs::read(&metadata_path).with_context(|| {
-        format!(
-            "Failed to read metadata bytes from path {}",
-            metadata_path.display()
-        )
-    })?;
-    TimelineMetadata::from_bytes(&metadata_bytes).with_context(|| {
-        format!(
-            "Failed to parse metadata bytes from path {}",
-            metadata_path.display()
-        )
-    })
-}
-
-/// Save timeline metadata to file
-pub fn save_metadata(
-    conf: &'static PageServerConf,
-    timelineid: ZTimelineId,
-    tenantid: ZTenantId,
-    data: &TimelineMetadata,
-    first_save: bool,
-) -> Result<()> {
-    let _enter = info_span!("saving metadata").entered();
-    let path = metadata_path(conf, timelineid, tenantid);
-    // use OpenOptions to ensure file presence is consistent with first_save
-    let mut file = VirtualFile::open_with_options(
-        &path,
-        OpenOptions::new().write(true).create_new(first_save),
-    )?;
-
-    let metadata_bytes = data.to_bytes().context("Failed to get metadata bytes")?;
-
-    if file.write(&metadata_bytes)? != metadata_bytes.len() {
-        bail!("Could not write all the metadata bytes in a single call");
-    }
-    file.sync_all()?;
-
-    // fsync the parent directory to ensure the directory entry is durable
-    if first_save {
-        let timeline_dir = File::open(
-            &path
-                .parent()
-                .expect("Metadata should always have a parent dir"),
-        )?;
-        timeline_dir.sync_all()?;
-    }
-
-    Ok(())
-}
-
-/// Delete the metadata file.
-pub fn delete_metadata(
-    conf: &'static PageServerConf,
-    timelineid: ZTimelineId,
-    tenantid: ZTenantId,
-) -> Result<()> {
-    let path = metadata_path(conf, timelineid, tenantid);
-    fs::remove_file(&path)?;
-
-    // fsync the parent directory to ensure the removal is durable
-    let timeline_dir = File::open(
-        &path
-            .parent()
-            .expect("Metadata should always have a parent dir"),
-    )?;
-    timeline_dir.sync_all()?;
-    Ok(())
-=======
->>>>>>> 7a840ec6
 }